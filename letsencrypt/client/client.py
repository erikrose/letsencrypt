--- conflicted
+++ resolved
@@ -321,55 +321,10 @@
     specifies an invalid authenticator on the command line.
 
     """
-<<<<<<< HEAD
-    try:
-        key_pem = crypto_util.make_key(key_size)
-    except ValueError as err:
-        logging.fatal(str(err))
-        sys.exit(1)
-
-    # Save file
-    le_util.make_or_verify_dir(key_dir, 0o700)
-    key_f, key_filename = le_util.unique_file(
-        os.path.join(key_dir, "key-letsencrypt.pem"), 0o600)
-    key_f.write(key_pem)
-    key_f.close()
-
-    logging.info("Generating key (%d bits): %s", key_size, key_filename)
-
-    return le_util.Key(key_filename, key_pem)
-
-
-def init_csr(privkey, names, cert_dir):
-    """Initialize a CSR with the given private key.
-
-    :param privkey: Key to include in the CSR
-    :type privkey: :class:`letsencrypt.client.le_util.Key`
-
-    :param list names: `str` names to include in the CSR
-
-    :param str cert_dir: Certificate save directory.
-
-    """
-    csr_pem, csr_der = crypto_util.make_csr(privkey.pem, names)
-
-    # Save CSR
-    if not os.environ.get('DOCKER_RUN'):
-	le_util.make_or_verify_dir(cert_dir, 0o755)
-    csr_f, csr_filename = le_util.unique_file(
-        os.path.join(cert_dir, "csr-letsencrypt.pem"), 0o644)
-    csr_f.write(csr_pem)
-    csr_f.close()
-
-    logging.info("Creating CSR: %s", csr_filename)
-
-    return le_util.CSR(csr_filename, csr_der, "der")
-=======
     output_lines = ["Available authenticators:"]
     for auth_name, auth in avail_auths.iteritems():
         output_lines.append(" - %s : %s" % (auth_name, auth.description))
     return '\n'.join(output_lines)
->>>>>>> e4ac29ef
 
 
 # This should be controlled by commandline parameters
