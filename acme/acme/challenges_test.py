--- conflicted
+++ resolved
@@ -359,22 +359,11 @@
             cert=mock.sentinel.cert))
         mock_verify_cert.assert_called_once_with(self.msg, mock.sentinel.cert)
 
-<<<<<<< HEAD
-    @mock.patch('acme.challenges.socket.gethostbyname')
-    def test_simple_verify_false_on_probe_error(self, mock_gethostbyname):
-        chall = mock.Mock()
-        chall.probe_cert.side_effect = errors.Error
-
-        mock_gethostbyname.return_value = '127.0.0.2'
-        self.assertFalse(self.msg.simple_verify(
-            self.chall, self.domain, self.key.public_key(), host="127.0.0.1"))
-=======
     @mock.patch('acme.challenges.DVSNIResponse.probe_cert')
     def test_simple_verify_false_on_probe_error(self, mock_probe_cert):
         mock_probe_cert.side_effect = errors.Error
         self.assertFalse(self.msg.simple_verify(
-            chall, self.domain, self.key.public_key()))
->>>>>>> 22f0991c
+            self.chall, self.domain, self.key.public_key()))
 
 
 class RecoveryContactTest(unittest.TestCase):
