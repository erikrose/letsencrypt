language: python

services:
  - rabbitmq
  - mariadb
  # apacheconftest
  #- apache2

# http://docs.travis-ci.com/user/ci-environment/#CI-environment-OS
# gimme has to be kept in sync with Boulder's Go version setting in .travis.yml
before_install:
  - 'dpkg -s libaugeas0'
  - '[ "xxx$BOULDER_INTEGRATION" = "xxx" ] || eval "$(gimme 1.5.1)"'

# using separate envs with different TOXENVs creates 4x1 Travis build
# matrix, which allows us to clearly distinguish which component under
# test has failed
env:
  global:
    - GOPATH=/tmp/go
    - PATH=$GOPATH/bin:$PATH
  matrix:
    - TOXENV=py26 BOULDER_INTEGRATION=1
    - TOXENV=py27 BOULDER_INTEGRATION=1
<<<<<<< HEAD
    - TOXENV=py26-oldest BOULDER_INTEGRATION=1
    - TOXENV=py27-oldest BOULDER_INTEGRATION=1
=======
    - TOXENV=py33
    - TOXENV=py34
>>>>>>> e58fc0aa
    - TOXENV=lint
    - TOXENV=cover
# Disabled for now due to requiring sudo -> causing more boulder integration
# DNS timeouts :(
#    - TOXENV=apacheconftest
matrix:
  include:
    - env: TOXENV=py35
      python: 3.5


# Only build pushes to the master branch, PRs, and branches beginning with
# `test-`. This reduces the number of simultaneous Travis runs, which speeds
# turnaround time on review since there is a cap of 5 simultaneous runs.
branches:
  only:
    - master
    - /^test-.*$/

# container-based infrastructure
sudo: false

addons:
  # make sure simplehttp simple verification works (custom /etc/hosts)
  hosts:
    - le.wtf
  mariadb: "10.0"
  apt:
    sources:
    - augeas
    packages:  # keep in sync with bootstrap/ubuntu.sh and Boulder
    - python
    - python-dev
    - python-virtualenv
    - gcc
    - dialog
    - libaugeas0
    - libssl-dev
    - libffi-dev
    - ca-certificates
    # For letsencrypt-nginx integration testing
    - nginx-light
    - openssl
    # For Boulder integration testing
    - rsyslog
    # for apacheconftest
    #- realpath
    #- apache2
    #- libapache2-mod-wsgi
    #- libapache2-mod-macro
    #- sudo

install: "travis_retry pip install tox coveralls"
script: 'travis_retry tox && ([ "xxx$BOULDER_INTEGRATION" = "xxx" ] || ./tests/travis-integration.sh)'

after_success: '[ "$TOXENV" == "cover" ] && coveralls'

notifications:
  email: false
  irc:
    channels:
      - "chat.freenode.net#letsencrypt"
    on_success: never
    on_failure: always
    use_notice: true
    skip_join: true<|MERGE_RESOLUTION|>--- conflicted
+++ resolved
@@ -22,13 +22,10 @@
   matrix:
     - TOXENV=py26 BOULDER_INTEGRATION=1
     - TOXENV=py27 BOULDER_INTEGRATION=1
-<<<<<<< HEAD
     - TOXENV=py26-oldest BOULDER_INTEGRATION=1
     - TOXENV=py27-oldest BOULDER_INTEGRATION=1
-=======
     - TOXENV=py33
     - TOXENV=py34
->>>>>>> e58fc0aa
     - TOXENV=lint
     - TOXENV=cover
 # Disabled for now due to requiring sudo -> causing more boulder integration
