#!/bin/sh -xe
# Simple integration test, make sure to activate virtualenv beforehand
# (source venv/bin/activate) and that you are running Boulder test
# instance (see ./boulder-start.sh).

root="$(mktemp -d)"
echo "\nRoot integration tests directory: $root"
store_flags="--config-dir $root/conf --work-dir $root/work"

<<<<<<< HEAD
# first three flags required, rest is handy defaults
letsencrypt \
  --server http://localhost:4000/acme/new-reg \
  --no-verify-ssl \
  --dvsni-port 5001 \
  $store_flags \
  --text \
  --agree-eula \
  --email "" \
  --domains le.wtf \
  --authenticator standalone \
  -vvvvvvv \
  auth

# the following assumes that Boulder issues certificates for less than
# 10 years, otherwise renewal will not take place
cat <<EOF > "$root/conf/renewer.conf"
renew_before_expiry = 10 years
deploy_before_expiry = 10 years
EOF
letsencrypt-renewer $store_flags
dir="$root/conf/archive/le.wtf"
for x in cert chain fullchain privkey;
do
    latest="$(ls -1t $dir/ | grep -e "^${x}" | head -n1)"
    live="$(readlink -f "$root/conf/live/le.wtf/${x}.pem")"
    #[ "${dir}/${latest}" = "$live" ]  # renewer fails this test
done
=======
common() {
    # first three flags required, rest is handy defaults
    letsencrypt \
        --server http://localhost:4000/acme/new-reg \
        --no-verify-ssl \
        --dvsni-port 5001 \
        --config-dir "$root/conf" \
        --work-dir "$root/work" \
        --text \
        --agree-eula \
        --email "" \
        --authenticator standalone \
        -vvvvvvv "$@"
}

common --domains le.wtf auth

export CSR_PATH="${root}/csr.der" OPENSSL_CNF=examples/openssl.cnf
./examples/generate-csr.sh le.wtf
common auth --csr "$CSR_PATH" \
       --cert-path "${root}/csr/cert.pem" \
       --chain-path "${root}/csr/chain.pem"
openssl x509 -in "${root}/csr/0000_cert.pem" -text
openssl x509 -in "${root}/csr/0000_chain.pem" -text
>>>>>>> bf69cf1f
<|MERGE_RESOLUTION|>--- conflicted
+++ resolved
@@ -7,44 +7,13 @@
 echo "\nRoot integration tests directory: $root"
 store_flags="--config-dir $root/conf --work-dir $root/work"
 
-<<<<<<< HEAD
-# first three flags required, rest is handy defaults
-letsencrypt \
-  --server http://localhost:4000/acme/new-reg \
-  --no-verify-ssl \
-  --dvsni-port 5001 \
-  $store_flags \
-  --text \
-  --agree-eula \
-  --email "" \
-  --domains le.wtf \
-  --authenticator standalone \
-  -vvvvvvv \
-  auth
-
-# the following assumes that Boulder issues certificates for less than
-# 10 years, otherwise renewal will not take place
-cat <<EOF > "$root/conf/renewer.conf"
-renew_before_expiry = 10 years
-deploy_before_expiry = 10 years
-EOF
-letsencrypt-renewer $store_flags
-dir="$root/conf/archive/le.wtf"
-for x in cert chain fullchain privkey;
-do
-    latest="$(ls -1t $dir/ | grep -e "^${x}" | head -n1)"
-    live="$(readlink -f "$root/conf/live/le.wtf/${x}.pem")"
-    #[ "${dir}/${latest}" = "$live" ]  # renewer fails this test
-done
-=======
 common() {
     # first three flags required, rest is handy defaults
     letsencrypt \
         --server http://localhost:4000/acme/new-reg \
         --no-verify-ssl \
         --dvsni-port 5001 \
-        --config-dir "$root/conf" \
-        --work-dir "$root/work" \
+        $store_flags \
         --text \
         --agree-eula \
         --email "" \
@@ -61,4 +30,18 @@
        --chain-path "${root}/csr/chain.pem"
 openssl x509 -in "${root}/csr/0000_cert.pem" -text
 openssl x509 -in "${root}/csr/0000_chain.pem" -text
->>>>>>> bf69cf1f
+
+# the following assumes that Boulder issues certificates for less than
+# 10 years, otherwise renewal will not take place
+cat <<EOF > "$root/conf/renewer.conf"
+renew_before_expiry = 10 years
+deploy_before_expiry = 10 years
+EOF
+letsencrypt-renewer $store_flags
+dir="$root/conf/archive/le.wtf"
+for x in cert chain fullchain privkey;
+do
+    latest="$(ls -1t $dir/ | grep -e "^${x}" | head -n1)"
+    live="$(readlink -f "$root/conf/live/le.wtf/${x}.pem")"
+    #[ "${dir}/${latest}" = "$live" ]  # renewer fails this test
+done